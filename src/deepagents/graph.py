from deepagents.sub_agent import _create_task_tool, SubAgent
from deepagents.model import get_default_model
from deepagents.tools import write_todos, write_file, read_file, ls, edit_file
from deepagents.state import DeepAgentState
from typing import Sequence, Union, Callable, Any, TypeVar, Type, Optional
from langchain_core.tools import BaseTool
from langchain_core.language_models import LanguageModelLike
from langgraph.types import Checkpointer

from langgraph.prebuilt import create_react_agent

StateSchema = TypeVar("StateSchema", bound=DeepAgentState)
StateSchemaType = Type[StateSchema]

base_prompt = """You have access to a number of standard tools

## `write_todos`

You have access to the `write_todos` tools to help you manage and plan tasks. Use these tools VERY frequently to ensure that you are tracking your tasks and giving the user visibility into your progress.
These tools are also EXTREMELY helpful for planning tasks, and for breaking down larger complex tasks into smaller steps. If you do not use this tool when planning, you may forget to do important tasks - and that is unacceptable.

It is critical that you mark todos as completed as soon as you are done with a task. Do not batch up multiple tasks before marking them as completed.
## `task`

- When doing web search, prefer to use the `task` tool in order to reduce context usage."""


def create_deep_agent(
    tools: Sequence[Union[BaseTool, Callable, dict[str, Any]]],
    instructions: str,
    model: Optional[Union[str, LanguageModelLike]] = None,
    subagents: list[SubAgent] = None,
    state_schema: Optional[StateSchemaType] = None,
<<<<<<< HEAD
    config_schema: Optional[Type[Any]] = None
=======
    checkpointer: Optional[Checkpointer] = None,
>>>>>>> ffb0c0eb
):
    """Create a deep agent.

    This agent will by default have access to a tool to write todos (write_todos),
    and then four file editing tools: write_file, ls, read_file, edit_file.

    Args:
        tools: The additional tools the agent should have access to.
        instructions: The additional instructions the agent should have. Will go in
            the system prompt.
        model: The model to use.
        subagents: The subagents to use. Each subagent should be a dictionary with the
            following keys:
                - `name`
                - `description` (used by the main agent to decide whether to call the sub agent)
                - `prompt` (used as the system prompt in the subagent)
                - (optional) `tools`
        state_schema: The schema of the deep agent. Should subclass from DeepAgentState
<<<<<<< HEAD
        config_schema: The schema of the deep agent.
=======
        checkpointer: Optional checkpointer for persisting agent state between runs.
>>>>>>> ffb0c0eb
    """
    prompt = instructions + base_prompt
    built_in_tools = [write_todos, write_file, read_file, ls, edit_file]
    if model is None:
        model = get_default_model()
    state_schema = state_schema or DeepAgentState
    task_tool = _create_task_tool(
        list(tools) + built_in_tools,
        instructions,
        subagents or [],
        model,
        state_schema
    )
    all_tools = built_in_tools + list(tools) + [task_tool]
    return create_react_agent(
        model,
        prompt=prompt,
        tools=all_tools,
        state_schema=state_schema,
<<<<<<< HEAD
        config_schema=config_schema
=======
        checkpointer=checkpointer,
>>>>>>> ffb0c0eb
    )<|MERGE_RESOLUTION|>--- conflicted
+++ resolved
@@ -31,11 +31,8 @@
     model: Optional[Union[str, LanguageModelLike]] = None,
     subagents: list[SubAgent] = None,
     state_schema: Optional[StateSchemaType] = None,
-<<<<<<< HEAD
     config_schema: Optional[Type[Any]] = None
-=======
     checkpointer: Optional[Checkpointer] = None,
->>>>>>> ffb0c0eb
 ):
     """Create a deep agent.
 
@@ -54,11 +51,8 @@
                 - `prompt` (used as the system prompt in the subagent)
                 - (optional) `tools`
         state_schema: The schema of the deep agent. Should subclass from DeepAgentState
-<<<<<<< HEAD
         config_schema: The schema of the deep agent.
-=======
         checkpointer: Optional checkpointer for persisting agent state between runs.
->>>>>>> ffb0c0eb
     """
     prompt = instructions + base_prompt
     built_in_tools = [write_todos, write_file, read_file, ls, edit_file]
@@ -78,9 +72,6 @@
         prompt=prompt,
         tools=all_tools,
         state_schema=state_schema,
-<<<<<<< HEAD
         config_schema=config_schema
-=======
         checkpointer=checkpointer,
->>>>>>> ffb0c0eb
     )